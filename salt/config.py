# -*- coding: utf-8 -*-
'''
All salt configuration loading and defaults should be in this module
'''

# Import python libs
import glob
import os
import re
import socket
import logging
import urlparse
from copy import deepcopy

# import third party libs
import yaml
try:
    yaml.Loader = yaml.CLoader
    yaml.Dumper = yaml.CDumper
except Exception:
    pass

# Import salt libs
import salt.crypt
import salt.loader
import salt.utils
import salt.utils.network
import salt.pillar
import salt.syspaths

# Import salt cloud libs
import salt.cloud.exceptions

log = logging.getLogger(__name__)

_DFLT_LOG_DATEFMT = '%H:%M:%S'
_DFLT_LOG_DATEFMT_LOGFILE = '%Y-%m-%d %H:%M:%S'
_DFLT_LOG_FMT_CONSOLE = '[%(levelname)-8s] %(message)s'
_DFLT_LOG_FMT_LOGFILE = (
    '%(asctime)s,%(msecs)03.0f [%(name)-17s][%(levelname)-8s] %(message)s'
)

VALID_OPTS = {
    'master': str,
    'master_port': int,
    'master_finger': str,
    'user': str,
    'root_dir': str,
    'pki_dir': str,
    'id': str,
    'cachedir': str,
    'cache_jobs': bool,
    'conf_file': str,
    'sock_dir': str,
    'backup_mode': str,
    'renderer': str,
    'failhard': bool,
    'autoload_dynamic_modules': bool,
    'environment': str,
    'state_top': str,
    'startup_states': str,
    'sls_list': list,
    'top_file': str,
    'file_client': str,
    'file_roots': dict,
    'pillar_roots': dict,
    'hash_type': str,
    'external_nodes': str,
    'disable_modules': list,
    'disable_returners': list,
    'whitelist_modules': list,
    'module_dirs': list,
    'returner_dirs': list,
    'states_dirs': list,
    'render_dirs': list,
    'outputter_dirs': list,
    'providers': dict,
    'clean_dynamic_modules': bool,
    'open_mode': bool,
    'multiprocessing': bool,
    'mine_interval': int,
    'ipc_mode': str,
    'ipv6': bool,
    'file_buffer_size': int,
    'tcp_pub_port': int,
    'tcp_pull_port': int,
    'log_file': str,
    'log_level': bool,
    'log_level_logfile': bool,
    'log_datefmt': str,
    'log_datefmt_logfile': str,
    'log_fmt_console': str,
    'log_fmt_logfile': tuple,
    'log_granular_levels': dict,
    'test': bool,
    'cython_enable': bool,
    'state_verbose': bool,
    'state_output': str,
    'state_auto_order': bool,
    'state_events': bool,
    'acceptance_wait_time': float,
    'acceptance_wait_time_max': float,
    'loop_interval': float,
    'dns_check': bool,
    'verify_env': bool,
    'grains': dict,
    'permissive_pki_access': bool,
    'default_include': str,
    'update_url': bool,
    'update_restart_services': list,
    'retry_dns': float,
    'recon_max': float,
    'recon_default': float,
    'recon_randomize': float,
    'win_repo_cachefile': str,
    'pidfile': str,
    'range_server': str,
    'tcp_keepalive': bool,
    'tcp_keepalive_idle': float,
    'tcp_keepalive_cnt': float,
    'tcp_keepalive_intvl': float,
    'interface': str,
    'publish_port': int,
    'auth_mode': int,
    'worker_threads': int,
    'ret_port': int,
    'keep_jobs': int,
    'master_roots': dict,
    'gitfs_remotes': list,
    'gitfs_root': str,
    'gitfs_base': str,
    'hgfs_remotes': list,
    'hgfs_root': str,
    'hgfs_branch_method': str,
    'svnfs_remotes': list,
    'svnfs_root': str,
    'ext_pillar': list,
    'pillar_version': int,
    'pillar_opts': bool,
    'peer': dict,
    'syndic_master': str,
    'runner_dirs': list,
    'client_acl': dict,
    'client_acl_blacklist': dict,
    'external_auth': dict,
    'token_expire': int,
    'file_recv': bool,
    'file_ignore_regex': bool,
    'file_ignore_glob': bool,
    'fileserver_backend': list,
    'fileserver_followsymlinks': bool,
    'fileserver_ignoresymlinks': bool,
    'fileserver_limit_traversal': bool,
    'max_open_files': int,
    'auto_accept': bool,
    'master_tops': bool,
    'order_masters': bool,
    'job_cache': bool,
    'ext_job_cache': str,
    'master_ext_job_cache': str,
    'minion_data_cache': bool,
    'publish_session': int,
    'reactor': list,
    'serial': str,
    'search': str,
    'search_index_interval': int,
    'nodegroups': dict,
    'key_logfile': str,
    'win_repo': str,
    'win_repo_mastercachefile': str,
    'win_gitrepos': list,
    'modules_max_memory': int,
    'grains_refresh_every': int,
    'enable_lspci': bool,
    'syndic_wait': int,
    'jinja_lstrip_blocks': bool,
    'jinja_trim_blocks': bool,
    'minion_id_caching': bool,
    'sign_pub_messages': bool,
<<<<<<< HEAD
    'transport_type': str,
=======
    'keysize': int
>>>>>>> 3bc2eef4
}

# default configurations
DEFAULT_MINION_OPTS = {
    'master': 'salt',
    'master_port': '4506',
    'master_finger': '',
    'user': 'root',
    'root_dir': salt.syspaths.ROOT_DIR,
    'pki_dir': os.path.join(salt.syspaths.CONFIG_DIR, 'pki', 'minion'),
    'id': None,
    'cachedir': os.path.join(salt.syspaths.CACHE_DIR, 'minion'),
    'cache_jobs': False,
    'conf_file': os.path.join(salt.syspaths.CONFIG_DIR, 'minion'),
    'sock_dir': os.path.join(salt.syspaths.SOCK_DIR, 'minion'),
    'backup_mode': '',
    'renderer': 'yaml_jinja',
    'failhard': False,
    'autoload_dynamic_modules': True,
    'environment': None,
    'state_top': 'top.sls',
    'startup_states': '',
    'sls_list': [],
    'top_file': '',
    'file_client': 'remote',
    'file_roots': {
        'base': [salt.syspaths.BASE_FILE_ROOTS_DIR],
    },
    'fileserver_limit_traversal': False,
    'pillar_roots': {
        'base': [salt.syspaths.BASE_PILLAR_ROOTS_DIR],
    },
    'hash_type': 'md5',
    'external_nodes': '',
    'disable_modules': [],
    'disable_returners': [],
    'whitelist_modules': [],
    'module_dirs': [],
    'returner_dirs': [],
    'states_dirs': [],
    'render_dirs': [],
    'outputter_dirs': [],
    'providers': {},
    'clean_dynamic_modules': True,
    'open_mode': False,
    'multiprocessing': True,
    'mine_interval': 60,
    'ipc_mode': 'ipc',
    'ipv6': False,
    'file_buffer_size': 262144,
    'tcp_pub_port': 4510,
    'tcp_pull_port': 4511,
    'log_file': os.path.join(salt.syspaths.LOGS_DIR, 'minion'),
    'log_level': None,
    'log_level_logfile': None,
    'log_datefmt': _DFLT_LOG_DATEFMT,
    'log_datefmt_logfile': _DFLT_LOG_DATEFMT_LOGFILE,
    'log_fmt_console': _DFLT_LOG_FMT_CONSOLE,
    'log_fmt_logfile': _DFLT_LOG_FMT_LOGFILE,
    'log_granular_levels': {},
    'test': False,
    'ext_job_cache': '',
    'cython_enable': False,
    'state_verbose': True,
    'state_output': 'full',
    'state_auto_order': True,
    'state_events': True,
    'acceptance_wait_time': 10,
    'acceptance_wait_time_max': 0,
    'loop_interval': 1,
    'dns_check': True,
    'verify_env': True,
    'grains': {},
    'permissive_pki_access': False,
    'default_include': 'minion.d/*.conf',
    'update_url': False,
    'update_restart_services': [],
    'retry_dns': 30,
    'recon_max': 5000,
    'recon_default': 100,
    'recon_randomize': False,
    'win_repo_cachefile': 'salt://win/repo/winrepo.p',
    'pidfile': os.path.join(salt.syspaths.PIDFILE_DIR, 'salt-minion.pid'),
    'range_server': 'range:80',
    'tcp_keepalive': True,
    'tcp_keepalive_idle': 300,
    'tcp_keepalive_cnt': -1,
    'tcp_keepalive_intvl': -1,
    'modules_max_memory': -1,
    'grains_refresh_every': 0,
    'minion_id_caching': True,
<<<<<<< HEAD
    'transport_type': 'zeromq',
=======
    'keysize': 4096
>>>>>>> 3bc2eef4
}

DEFAULT_MASTER_OPTS = {
    'interface': '0.0.0.0',
    'publish_port': '4505',
    'pub_hwm': 1000,
    'auth_mode': 1,
    'user': 'root',
    'worker_threads': 5,
    'sock_dir': os.path.join(salt.syspaths.SOCK_DIR, 'master'),
    'ret_port': '4506',
    'timeout': 5,
    'keep_jobs': 24,
    'root_dir': salt.syspaths.ROOT_DIR,
    'pki_dir': os.path.join(salt.syspaths.CONFIG_DIR, 'pki', 'master'),
    'cachedir': os.path.join(salt.syspaths.CACHE_DIR, 'master'),
    'file_roots': {
        'base': [salt.syspaths.BASE_FILE_ROOTS_DIR],
    },
    'master_roots': {
        'base': [salt.syspaths.BASE_MASTER_ROOTS_DIR],
    },
    'pillar_roots': {
        'base': [salt.syspaths.BASE_PILLAR_ROOTS_DIR],
    },
    'gitfs_remotes': [],
    'gitfs_root': '',
    'gitfs_base': 'master',
    'hgfs_remotes': [],
    'hgfs_root': '',
    'hgfs_branch_method': 'branches',
    'svnfs_remotes': [],
    'svnfs_root': '',
    'ext_pillar': [],
    'pillar_version': 2,
    'pillar_opts': True,
    'peer': {},
    'syndic_master': '',
    'runner_dirs': [],
    'outputter_dirs': [],
    'client_acl': {},
    'client_acl_blacklist': {},
    'external_auth': {},
    'token_expire': 43200,
    'file_recv': False,
    'file_buffer_size': 1048576,
    'file_ignore_regex': None,
    'file_ignore_glob': None,
    'fileserver_backend': ['roots'],
    'fileserver_followsymlinks': True,
    'fileserver_ignoresymlinks': False,
    'fileserver_limit_traversal': False,
    'max_open_files': 100000,
    'hash_type': 'md5',
    'conf_file': os.path.join(salt.syspaths.CONFIG_DIR, 'master'),
    'open_mode': False,
    'auto_accept': False,
    'renderer': 'yaml_jinja',
    'failhard': False,
    'state_top': 'top.sls',
    'master_tops': {},
    'external_nodes': '',
    'order_masters': False,
    'job_cache': True,
    'ext_job_cache': '',
    'master_ext_job_cache': '',
    'minion_data_cache': True,
    'enforce_mine_cache': False,
    'ipv6': False,
    'log_file': os.path.join(salt.syspaths.LOGS_DIR, 'master'),
    'log_level': None,
    'log_level_logfile': None,
    'log_datefmt': _DFLT_LOG_DATEFMT,
    'log_datefmt_logfile': _DFLT_LOG_DATEFMT_LOGFILE,
    'log_fmt_console': _DFLT_LOG_FMT_CONSOLE,
    'log_fmt_logfile': _DFLT_LOG_FMT_LOGFILE,
    'log_granular_levels': {},
    'pidfile': os.path.join(salt.syspaths.PIDFILE_DIR, 'salt-master.pid'),
    'publish_session': 86400,
    'cluster_masters': [],
    'cluster_mode': 'paranoid',
    'range_server': 'range:80',
    'reactor': [],
    'serial': 'msgpack',
    'state_verbose': True,
    'state_output': 'full',
    'state_auto_order': True,
    'state_events': True,
    'search': '',
    'search_index_interval': 3600,
    'loop_interval': 60,
    'nodegroups': {},
    'cython_enable': False,
    'enable_gpu_grains': False,
    # XXX: Remove 'key_logfile' support in 0.18.0
    'key_logfile': os.path.join(salt.syspaths.LOGS_DIR, 'key'),
    'verify_env': True,
    'permissive_pki_access': False,
    'default_include': 'master.d/*.conf',
    'win_repo': os.path.join(salt.syspaths.BASE_FILE_ROOTS_DIR, 'win', 'repo'),
    'win_repo_mastercachefile': os.path.join(salt.syspaths.BASE_FILE_ROOTS_DIR,
                                             'win', 'repo', 'winrepo.p'),
    'win_gitrepos': ['https://github.com/saltstack/salt-winrepo.git'],
    'syndic_wait': 1,
    'jinja_lstrip_blocks': False,
    'jinja_trim_blocks': False,
    'sign_pub_messages': False,
<<<<<<< HEAD
    'transport_type': 'zeromq',
=======
    'keysize': 4096
>>>>>>> 3bc2eef4
}

# ----- Salt Cloud Configuration Defaults ----------------------------------->
CLOUD_CONFIG_DEFAULTS = {
    'verify_env': True,
    'default_include': 'cloud.conf.d/*.conf',
    # Global defaults
    'ssh_auth': '',
    'keysize': 4096,
    'os': '',
    'script': 'bootstrap-salt',
    'start_action': None,
    'enable_hard_maps': False,
    'delete_sshkeys': False,
    # Custom deploy scripts
    'deploy_scripts_search_path': 'cloud.deploy.d',
    # Logging defaults
    'log_file': os.path.join(salt.syspaths.LOGS_DIR, 'cloud'),
    'log_level': None,
    'log_level_logfile': None,
    'log_datefmt': _DFLT_LOG_DATEFMT,
    'log_datefmt_logfile': _DFLT_LOG_DATEFMT_LOGFILE,
    'log_fmt_console': _DFLT_LOG_FMT_CONSOLE,
    'log_fmt_logfile': _DFLT_LOG_FMT_LOGFILE,
    'log_granular_levels': {},
}

VM_CONFIG_DEFAULTS = {
    'default_include': 'cloud.profiles.d/*.conf',
}

PROVIDER_CONFIG_DEFAULTS = {
    'default_include': 'cloud.providers.d/*.conf',
}
# <---- Salt Cloud Configuration Defaults ------------------------------------


def _validate_file_roots(opts):
    '''
    If the file_roots option has a key that is None then we will error out,
    just replace it with an empty list
    '''
    if not isinstance(opts['file_roots'], dict):
        log.warning('The file_roots parameter is not properly formatted,'
                    ' using defaults')
        return {'base': [salt.syspaths.BASE_FILE_ROOTS_DIR]}
    for saltenv, dirs in list(opts['file_roots'].items()):
        if not isinstance(dirs, list) and not isinstance(dirs, tuple):
            opts['file_roots'][saltenv] = []
    return opts['file_roots']


def _validate_opts(opts):
    '''
    Check that all of the types of values passed into the config are
    of the right types
    '''
    errors = []
    err = ('Key {0} with value {1} has an invalid type of {2}, a {3} is '
           'required for this value')
    for key, val in opts.items():
        if key in VALID_OPTS:
            if isinstance(VALID_OPTS[key](), list):
                if isinstance(val, VALID_OPTS[key]):
                    continue
                else:
                    errors.append(err.format(key, val, type(val), 'list'))
            if isinstance(VALID_OPTS[key](), dict):
                if isinstance(val, VALID_OPTS[key]):
                    continue
                else:
                    errors.append(err.format(key, val, type(val), 'dict'))
            else:
                try:
                    VALID_OPTS[key](val)
                except ValueError:
                    errors.append(
                        err.format(key, val, type(val), VALID_OPTS[key])
                    )
                except TypeError:
                    errors.append(
                        err.format(key, val, type(val), VALID_OPTS[key])
                    )

    for error in errors:
        log.warning(error)
    if errors:
        return False
    return True


def _append_domain(opts):
    '''
    Append a domain to the existing id if it doesn't already exist
    '''
    # Domain already exists
    if opts['id'].endswith(opts['append_domain']):
        return opts['id']
    # Trailing dot should mean an FQDN that is terminated, leave it alone.
    if opts['id'].endswith('.'):
        return opts['id']
    return '{0[id]}.{0[append_domain]}'.format(opts)


def _read_conf_file(path):
    log.debug('Reading configuration from {0}'.format(path))
    with salt.utils.fopen(path, 'r') as conf_file:
        try:
            conf_opts = yaml.safe_load(conf_file.read()) or {}
        except yaml.YAMLError as err:
            log.error(
                'Error parsing configuration file: {0} - {1}'.format(path, err)
            )
            conf_opts = {}
        # only interpret documents as a valid conf, not things like strings,
        # which might have been caused by invalid yaml syntax
        if not isinstance(conf_opts, dict):
            log.error(
                'Error parsing configuration file: {0} - conf should be a '
                'document, not {1}.'.format(path, type(conf_opts))
            )
            conf_opts = {}
        # allow using numeric ids: convert int to string
        if 'id' in conf_opts:
            conf_opts['id'] = str(conf_opts['id'])
        for key, value in conf_opts.copy().iteritems():
            if isinstance(value, unicode):
                # We do not want unicode settings
                conf_opts[key] = value.encode('utf-8')
        return conf_opts


def load_config(path, env_var, default_path=None):
    '''
    Returns configuration dict from parsing either the file described by
    ``path`` or the environment variable described by ``env_var`` as YAML.
    '''
    if path is None:
        # When the passed path is None, we just want the configuration
        # defaults, not actually loading the whole configuration.
        return {}

    if default_path is None:
        # This is most likely not being used from salt, ie, could be salt-cloud
        # or salt-api which have not yet migrated to the new default_path
        # argument. Let's issue a warning message that the environ vars won't
        # work.
        import inspect
        previous_frame = inspect.getframeinfo(inspect.currentframe().f_back)
        log.warning(
            'The function \'{0}()\' defined in {1!r} is not yet using the '
            'new \'default_path\' argument to `salt.config.load_config()`. '
            'As such, the {2!r} environment variable will be ignored'.format(
                previous_frame.function, previous_frame.filename, env_var
            )
        )
        # In this case, maintain old behaviour
        default_path = DEFAULT_MASTER_OPTS['conf_file']

    # Default to the environment variable path, if it exists
    env_path = os.environ.get(env_var, path)
    if not env_path or not os.path.isfile(env_path):
        env_path = path
    # If non-default path from `-c`, use that over the env variable
    if path != default_path:
        env_path = path

    path = env_path

    # If the configuration file is missing, attempt to copy the template,
    # after removing the first header line.
    if not os.path.isfile(path):
        template = '{0}.template'.format(path)
        if os.path.isfile(template):
            log.debug('Writing {0} based on {1}'.format(path, template))
            with salt.utils.fopen(path, 'w') as out:
                with salt.utils.fopen(template, 'r') as ifile:
                    ifile.readline()  # skip first line
                    out.write(ifile.read())

    if os.path.isfile(path):
        opts = _read_conf_file(path)
        opts['conf_file'] = path
        return opts

    log.debug('Missing configuration file: {0}'.format(path))
    return {}


def include_config(include, orig_path, verbose):
    '''
    Parses extra configuration file(s) specified in an include list in the
    main config file.
    '''
    # Protect against empty option

    if not include:
        return {}

    if orig_path is None:
        # When the passed path is None, we just want the configuration
        # defaults, not actually loading the whole configuration.
        return {}

    if isinstance(include, str):
        include = [include]

    configuration = {}
    for path in include:
        # Allow for includes like ~/foo
        path = os.path.expanduser(path)
        if not os.path.isabs(path):
            path = os.path.join(os.path.dirname(orig_path), path)

        # Catch situation where user typos path in configuration; also warns
        # for empty include directory (which might be by design)
        if len(glob.glob(path)) == 0:
            if verbose:
                log.warn(
                    'Warning parsing configuration file: "include" path/glob '
                    '{0!r} matches no files'.format(path)
                )

        for fn_ in sorted(glob.glob(path)):
            log.debug('Including configuration from {0!r}'.format(fn_))
            configuration.update(_read_conf_file(fn_))
    return configuration


def prepend_root_dir(opts, path_options):
    '''
    Prepends the options that represent filesystem paths with value of the
    'root_dir' option.
    '''
    root_dir = os.path.abspath(opts['root_dir'])
    for path_option in path_options:
        if path_option in opts:
            if opts[path_option].startswith(opts['root_dir']):
                opts[path_option] = opts[path_option][len(opts['root_dir']):]
            opts[path_option] = salt.utils.path_join(
                root_dir,
                opts[path_option]
            )


def minion_config(path,
                  env_var='SALT_MINION_CONFIG',
                  defaults=None,
                  check_dns=None,
                  minion_id=False):
    '''
    Reads in the minion configuration file and sets up special options
    '''
    if check_dns is not None:
        # All use of the `check_dns` arg was removed in `598d715`. The keyword
        # argument was then removed in `9d893e4` and `**kwargs` was then added
        # in `5d60f77` in order not to break backwards compatibility.
        #
        # Showing a deprecation for 0.17.0 and 0.18.0 should be enough for any
        # api calls to be updated in order to stop it's use.
        salt.utils.warn_until(
            'Helium',
            'The functionality behind the \'check_dns\' keyword argument is '
            'no longer required, as such, it became unnecessary and is now '
            'deprecated. \'check_dns\' will be removed in Salt {version}.'
        )
    if defaults is None:
        defaults = DEFAULT_MINION_OPTS

    if not os.environ.get(env_var, None):
        # No valid setting was given using the configuration variable.
        # Lets see is SALT_CONFIG_DIR is of any use
        salt_config_dir = os.environ.get('SALT_CONFIG_DIR', None)
        if salt_config_dir:
            env_config_file_path = os.path.join(salt_config_dir, 'minion')
            if salt_config_dir and os.path.isfile(env_config_file_path):
                # We can get a configuration file using SALT_CONFIG_DIR, let's
                # update the environment with this information
                os.environ[env_var] = env_config_file_path

    overrides = load_config(path, env_var, DEFAULT_MINION_OPTS['conf_file'])
    default_include = overrides.get('default_include',
                                    defaults['default_include'])
    include = overrides.get('include', [])

    overrides.update(include_config(default_include, path, verbose=False))
    overrides.update(include_config(include, path, verbose=True))

    opts = apply_minion_config(overrides, defaults, minion_id=minion_id)
    _validate_opts(opts)
    return opts


def syndic_config(master_config_path,
                  minion_config_path,
                  master_env_var='SALT_MASTER_CONFIG',
                  minion_env_var='SALT_MINION_CONFIG',
                  minion_defaults=None,
                  master_defaults=None):

    if minion_defaults is None:
        minion_defaults = DEFAULT_MINION_OPTS

    if master_defaults is None:
        master_defaults = DEFAULT_MASTER_OPTS

    opts = {}
    master_opts = master_config(
        master_config_path, master_env_var, master_defaults
    )
    minion_opts = minion_config(
        minion_config_path, minion_env_var, minion_defaults
    )
    opts['_minion_conf_file'] = master_opts['conf_file']
    opts['_master_conf_file'] = minion_opts['conf_file']
    opts.update(master_opts)
    opts.update(minion_opts)
    syndic_opts = {
        'root_dir': opts.get('root_dir', salt.syspaths.ROOT_DIR),
        'pidfile': opts.get('syndic_pidfile', 'salt-syndic.pid'),
        'log_file': opts.get('syndic_log_file', 'salt-syndic.log'),
        'id': minion_opts['id'],
        'pki_dir': minion_opts['pki_dir'],
        'master': opts['syndic_master'],
        'master_port': int(
            opts.get(
                # The user has explicitly defined the syndic master port
                'syndic_master_port',
                opts.get(
                    # No syndic_master_port, grab master_port from opts
                    'master_port',
                    # No master_opts, grab from the provided minion defaults
                    minion_defaults.get(
                        'master_port',
                        # Not on the provided minion defaults, load from the
                        # static minion defaults
                        DEFAULT_MINION_OPTS['master_port']
                    )
                )
            )
        ),
        'user': opts.get('syndic_user', opts['user']),
        'sock_dir': os.path.join(
            opts['cachedir'], opts.get('syndic_sock_dir', opts['sock_dir'])
        ),
    }
    opts.update(syndic_opts)
    # Prepend root_dir to other paths
    prepend_root_dirs = [
        'pki_dir', 'cachedir', 'pidfile', 'sock_dir',
        'extension_modules', 'autosign_file', 'token_dir'
    ]
    for config_key in ('log_file', 'key_logfile'):
        if urlparse.urlparse(opts.get(config_key, '')).scheme == '':
            prepend_root_dirs.append(config_key)
    prepend_root_dir(opts, prepend_root_dirs)
    return opts


# ----- Salt Cloud Configuration Functions ---------------------------------->
def cloud_config(path, env_var='SALT_CLOUD_CONFIG', defaults=None,
                 master_config_path=None, master_config=None,
                 providers_config_path=None, providers_config=None,
                 vm_config_path=None, vm_config=None,
                 profiles_config_path=None, profiles_config=None):
    '''
    Read in the salt cloud config and return the dict
    '''
    if vm_config and profiles_config:
        # This is a bad API usage
        raise RuntimeError(
            '`vm_config` and `profiles_config` are mutually exclusive and '
            '`vm_config` is being deprecated in favor of `profiles_config`.'
        )
    elif vm_config:
        salt.utils.warn_until(
            'Helium',
            'The support for `vm_config` has been deprecated and will be '
            'removed in Salt Helium. Please use `profiles_config`.'
        )
        profiles_config = vm_config
        vm_config = None
    if vm_config_path and profiles_config_path:
        # This is a bad API usage
        raise RuntimeError(
            '`vm_config_path` and `profiles_config_path` are mutually '
            'exclusive and `vm_config_path` is being deprecated in favor of '
            '`profiles_config_path`'
        )
    elif vm_config_path:
        salt.utils.warn_until(
            'Helium',
            'The support for `vm_config_path` has been deprecated and will be '
            'removed in Salt Helium. Please use `profiles_config_path`.'
        )
        profiles_config_path = vm_config_path
        vm_config_path = None

    # Load the cloud configuration
    overrides = salt.config.load_config(
        path,
        env_var,
        os.path.join(salt.syspaths.CONFIG_DIR, 'cloud')
    )

    if 'vm_config' in overrides and 'profiles_config' in overrides:
        raise salt.cloud.exceptions.SaltCloudConfigError(
            '`vm_config` and `profiles_config` are mutually exclusive and '
            '`vm_config` is being deprecated in favor of `profiles_config`.'
        )
    elif 'vm_config' in overrides:
        salt.utils.warn_until(
            'Helium',
            'The support for `vm_config` has been deprecated and will be '
            'removed in Salt Helium. Please use `profiles_config`.'
            'Please update the could configuration file(s).'

        )
        overrides['profiles_config'] = overrides.pop('vm_config')

    if path:
        config_dir = os.path.dirname(path)
    else:
        config_dir = salt.syspaths.CONFIG_DIR

    if defaults is None:
        defaults = CLOUD_CONFIG_DEFAULTS

    # Load cloud configuration from any default or provided includes
    default_include = overrides.get(
        'default_include', defaults['default_include']
    )
    overrides.update(
        salt.config.include_config(default_include, path, verbose=False)
    )
    include = overrides.get('include', [])
    overrides.update(
        salt.config.include_config(include, path, verbose=True)
    )

    # The includes have been evaluated, let's see if master, providers and
    # profiles configuration settings have been included and if not, set the
    # default value
    if 'master_config' in overrides and master_config_path is None:
        # The configuration setting is being specified in the main cloud
        # configuration file
        master_config_path = overrides['master_config']
    elif 'master_config' not in overrides and not master_config \
                                                and not master_config_path:
        # The configuration setting is not being provided in the main cloud
        # configuration file, and
        master_config_path = os.path.join(config_dir, 'master')

    if 'providers_config' in overrides and providers_config_path is None:
        # The configuration setting is being specified in the main cloud
        # configuration file
        providers_config_path = overrides['providers_config']
    elif 'providers_config' not in overrides and not providers_config \
                                                and not providers_config_path:
        providers_config_path = os.path.join(config_dir, 'cloud.providers')

    if 'profiles_config' in overrides and profiles_config_path is None:
        # The configuration setting is being specified in the main cloud
        # configuration file
        profiles_config_path = overrides['profiles_config']
    elif 'profiles_config' not in overrides and not profiles_config \
            and not profiles_config_path:
        profiles_config_path = os.path.join(config_dir, 'cloud.profiles')

    # Prepare the deploy scripts search path
    deploy_scripts_search_path = overrides.get(
        'deploy_scripts_search_path',
        defaults.get('deploy_scripts_search_path', 'cloud.deploy.d')
    )
    if isinstance(deploy_scripts_search_path, basestring):
        deploy_scripts_search_path = [deploy_scripts_search_path]

    # Check the provided deploy scripts search path removing any non existing
    # entries.
    for idx, entry in enumerate(deploy_scripts_search_path[:]):
        if not os.path.isabs(entry):
            # Let's try if adding the provided path's directory name turns the
            # entry into a proper directory
            entry = os.path.join(os.path.dirname(path), entry)

        if os.path.isdir(entry):
            # Path exists, let's update the entry(it's path might have been
            # made absolute)
            deploy_scripts_search_path[idx] = entry
            continue

        # It's not a directory? Remove it from the search path
        deploy_scripts_search_path.pop(idx)

    # Add the built-in scripts directory to the search path(last resort)
    deploy_scripts_search_path.append(
        os.path.abspath(
            os.path.join(
                os.path.dirname(__file__),
                'cloud',
                'deploy'
            )
        )
    )

    # Let's make the search path a tuple and add it to the overrides.
    overrides.update(
        deploy_scripts_search_path=tuple(deploy_scripts_search_path)
    )

    # Grab data from the 4 sources
    # 1st - Master config
    if master_config_path is not None and master_config is not None:
        raise salt.cloud.exceptions.SaltCloudConfigError(
            'Only pass `master_config` or `master_config_path`, not both.'
        )
    elif master_config_path is None and master_config is None:
        master_config = salt.config.master_config(
            overrides.get(
                # use the value from the cloud config file
                'master_config',
                # if not found, use the default path
                os.path.join(salt.syspaths.CONFIG_DIR, 'master')
            )
        )
    elif master_config_path is not None and master_config is None:
        master_config = salt.config.master_config(master_config_path)

    # 2nd - salt-cloud configuration which was loaded before so we could
    # extract the master configuration file if needed.

    # Override master configuration with the salt cloud(current overrides)
    master_config.update(overrides)
    # We now set the overridden master_config as the overrides
    overrides = master_config

    if providers_config_path is not None and providers_config is not None:
        raise salt.cloud.exceptions.SaltCloudConfigError(
            'Only pass `providers_config` or `providers_config_path`, '
            'not both.'
        )
    elif providers_config_path is None and providers_config is None:
        providers_config_path = overrides.get(
            # use the value from the cloud config file
            'providers_config',
            # if not found, use the default path
            os.path.join(salt.syspaths.CONFIG_DIR, 'cloud.providers')
        )

    if profiles_config_path is not None and profiles_config is not None:
        raise salt.cloud.exceptions.SaltCloudConfigError(
            'Only pass `profiles_config` or `profiles_config_path`, not both.'
        )
    elif profiles_config_path is None and profiles_config is None:
        profiles_config_path = overrides.get(
            # use the value from the cloud config file
            'profiles_config',
            # if not found, use the default path
            os.path.join(salt.syspaths.CONFIG_DIR, 'cloud.profiles')
        )

    # Apply the salt-cloud configuration
    opts = apply_cloud_config(overrides, defaults)

    # 3rd - Include Cloud Providers
    if 'providers' in opts:
        if providers_config is not None:
            raise salt.cloud.exceptions.SaltCloudConfigError(
                'Do not mix the old cloud providers configuration with '
                'the passing a pre-configured providers configuration '
                'dictionary.'
            )

        if providers_config_path is not None:
            providers_confd = os.path.join(
                os.path.dirname(providers_config_path),
                'cloud.providers.d', '*'
            )

            if (os.path.isfile(providers_config_path) or
                    glob.glob(providers_confd)):
                raise salt.cloud.exceptions.SaltCloudConfigError(
                    'Do not mix the old cloud providers configuration with '
                    'the new one. The providers configuration should now go '
                    'in the file `{0}` or a separate `*.conf` file within '
                    '`cloud.providers.d/` which is relative to `{0}`.'.format(
                        os.path.join(salt.syspaths.CONFIG_DIR, 'cloud.providers')
                    )
                )
        # No exception was raised? It's the old configuration alone
        providers_config = opts['providers']

    elif providers_config_path is not None:
        # Load from configuration file, even if that files does not exist since
        # it will be populated with defaults.
        providers_config = cloud_providers_config(providers_config_path)

    # Let's assign back the computed providers configuration
    opts['providers'] = providers_config

    # 4th - Include VM profiles config
    if profiles_config is None:
        # Load profiles configuration from the provided file
        profiles_config = vm_profiles_config(profiles_config_path,
                                             providers_config)
    opts['profiles'] = profiles_config

    # Return the final options
    return opts


def apply_cloud_config(overrides, defaults=None):
    if defaults is None:
        defaults = CLOUD_CONFIG_DEFAULTS

    config = defaults.copy()
    if overrides:
        config.update(overrides)

    # If the user defined providers in salt cloud's main configuration file, we
    # need to take care for proper and expected format.
    if 'providers' in config:
        # Keep a copy of the defined providers
        providers = config['providers'].copy()
        # Reset the providers dictionary
        config['providers'] = {}
        # Populate the providers dictionary
        for alias, details in providers.items():
            if isinstance(details, list):
                for detail in details:
                    if 'provider' not in detail:
                        raise salt.cloud.exceptions.SaltCloudConfigError(
                            'The cloud provider alias {0!r} has an entry '
                            'missing the required setting \'provider\''.format(
                                alias
                            )
                        )

                    driver = detail['provider']
                    if ':' in driver:
                        # Weird, but...
                        alias, driver = driver.split(':')

                    if alias not in config['providers']:
                        config['providers'][alias] = {}

                    detail['provider'] = '{0}:{1}'.format(alias, driver)
                    config['providers'][alias][driver] = detail
            elif isinstance(details, dict):
                if 'provider' not in details:
                    raise salt.cloud.exceptions.SaltCloudConfigError(
                        'The cloud provider alias {0!r} has an entry '
                        'missing the required setting \'provider\''.format(
                            alias
                        )
                    )
                driver = details['provider']
                if ':' in driver:
                    # Weird, but...
                    alias, driver = driver.split(':')
                if alias not in config['providers']:
                    config['providers'][alias] = {}

                details['provider'] = '{0}:{1}'.format(alias, driver)
                config['providers'][alias][driver] = details

    # Migrate old configuration
    config = old_to_new(config)

    return config


def old_to_new(opts):
    providers = (
        'AWS',
        'CLOUDSTACK',
        'DIGITAL_OCEAN',
        'EC2',
        'GOGRID',
        'IBMSCE',
        'JOYENT',
        'LINODE',
        'OPENSTACK',
        'PARALLELS'
        'RACKSPACE',
        'SALTIFY'
    )

    for provider in providers:

        provider_config = {}
        for opt in opts.keys():
            if not opt.startswith(provider):
                continue
            value = opts.pop(opt)
            name = opt.split('.', 1)[1]
            provider_config[name] = value

        lprovider = provider.lower()
        if provider_config:
            provider_config['provider'] = lprovider
            opts.setdefault('providers', {})
            # provider alias
            opts['providers'][lprovider] = {}
            # provider alias, provider driver
            opts['providers'][lprovider][lprovider] = provider_config
    return opts


def vm_profiles_config(path,
                       providers,
                       env_var='SALT_CLOUDVM_CONFIG',
                       defaults=None):
    '''
    Read in the salt cloud VM config file
    '''
    if defaults is None:
        defaults = VM_CONFIG_DEFAULTS

    overrides = salt.config.load_config(
        path, env_var, os.path.join(salt.syspaths.CONFIG_DIR, 'cloud.profiles')
    )

    default_include = overrides.get(
        'default_include', defaults['default_include']
    )
    include = overrides.get('include', [])

    overrides.update(
        salt.config.include_config(default_include, path, verbose=False)
    )
    overrides.update(
        salt.config.include_config(include, path, verbose=True)
    )
    return apply_vm_profiles_config(providers, overrides, defaults)


def apply_vm_profiles_config(providers, overrides, defaults=None):
    if defaults is None:
        defaults = VM_CONFIG_DEFAULTS

    config = defaults.copy()
    if overrides:
        config.update(overrides)

    vms = {}

    for key, val in config.items():
        if key in ('conf_file', 'include', 'default_include'):
            continue
        if not isinstance(val, dict):
            raise salt.cloud.exceptions.SaltCloudConfigError(
                'The VM profiles configuration found in {0[conf_file]!r} is '
                'not in the proper format'.format(config)
            )
        val['profile'] = key
        vms[key] = val

    # Is any VM profile extending data!?
    for profile, details in vms.copy().items():
        if 'extends' not in details:
            if ':' in details['provider']:
                alias, driver = details['provider'].split(':')
                if alias not in providers or driver not in providers[alias]:
                    log.warning(
                        'The profile {0!r} is defining {1[provider]!r} as the '
                        'provider. Since there\'s no valid configuration for '
                        'that provider, the profile will be removed from the '
                        'available listing'.format(profile, details)
                    )
                    vms.pop(profile)
                    continue

                if 'profiles' not in providers[alias][driver]:
                    providers[alias][driver]['profiles'] = {}
                providers[alias][driver]['profiles'][profile] = details

            if details['provider'] not in providers:
                log.warning(
                    'The profile {0!r} is defining {1[provider]!r} as the '
                    'provider. Since there\'s no valid configuration for '
                    'that provider, the profile will be removed from the '
                    'available listing'.format(profile, details)
                )
                vms.pop(profile)
                continue

            driver = providers[details['provider']].keys()[0]
            providers[details['provider']][driver].setdefault(
                'profiles', {}).update({profile: details})
            details['provider'] = '{0[provider]}:{1}'.format(details, driver)
            vms[profile] = details

            continue

        extends = details.pop('extends')
        if extends not in vms:
            log.error(
                'The {0!r} profile is trying to extend data from {1!r} '
                'though {1!r} is not defined in the salt profiles loaded '
                'data. Not extending and removing from listing!'.format(
                    profile, extends
                )
            )
            vms.pop(profile)
            continue

        extended = vms.get(extends).copy()
        extended.pop('profile')
        extended.update(details)

        if ':' not in extended['provider']:
            if extended['provider'] not in providers:
                log.warning(
                    'The profile {0!r} is defining {1[provider]!r} as the '
                    'provider. Since there\'s no valid configuration for '
                    'that provider, the profile will be removed from the '
                    'available listing'.format(profile, extended)
                )
                vms.pop(profile)
                continue

            driver = providers[extended['provider']].keys()[0]
            providers[extended['provider']][driver].setdefault(
                'profiles', {}).update({profile: extended})

            extended['provider'] = '{0[provider]}:{1}'.format(extended, driver)
        else:
            alias, driver = extended['provider'].split(':')
            if alias not in providers or driver not in providers[alias]:
                log.warning(
                    'The profile {0!r} is defining {1[provider]!r} as the '
                    'provider. Since there\'s no valid configuration for '
                    'that provider, the profile will be removed from the '
                    'available listing'.format(profile, extended)
                )
                vms.pop(profile)
                continue

            providers[alias][driver].setdefault('profiles', {}).update(
                {profile: extended}
            )

        # Update the profile's entry with the extended data
        vms[profile] = extended

    return vms


def cloud_providers_config(path,
                           env_var='SALT_CLOUD_PROVIDERS_CONFIG',
                           defaults=None):
    '''
    Read in the salt cloud providers configuration file
    '''
    if defaults is None:
        defaults = PROVIDER_CONFIG_DEFAULTS

    overrides = salt.config.load_config(
        path, env_var, os.path.join(salt.syspaths.CONFIG_DIR, 'cloud.providers')
    )

    default_include = overrides.get(
        'default_include', defaults['default_include']
    )
    include = overrides.get('include', [])

    overrides.update(
        salt.config.include_config(default_include, path, verbose=False)
    )
    overrides.update(
        salt.config.include_config(include, path, verbose=True)
    )
    return apply_cloud_providers_config(overrides, defaults)


def apply_cloud_providers_config(overrides, defaults=None):
    '''
    Apply the loaded cloud providers configuration.
    '''
    if defaults is None:
        defaults = PROVIDER_CONFIG_DEFAULTS

    config = defaults.copy()
    if overrides:
        config.update(overrides)

    # Is the user still using the old format in the new configuration file?!
    for name, settings in config.copy().items():
        if '.' in name:
            log.warn(
                'Please switch to the new providers configuration syntax'
            )

            # Let's help out and migrate the data
            config = old_to_new(config)

            # old_to_new will migrate the old data into the 'providers' key of
            # the config dictionary. Let's map it correctly
            for prov_name, prov_settings in config.pop('providers').items():
                config[prov_name] = prov_settings
            break

    providers = {}
    for key, val in config.items():
        if key in ('conf_file', 'include', 'default_include'):
            continue

        if not isinstance(val, (list, tuple)):
            val = [val]
        else:
            # Need to check for duplicate cloud provider entries per "alias" or
            # we won't be able to properly reference it.
            handled_providers = set()
            for details in val:
                if 'provider' not in details:
                    if 'extends' not in details:
                        log.error(
                            'Please check your cloud providers configuration. '
                            'There\'s no \'provider\' nor \'extends\' '
                            'definition. So it\'s pretty useless.'
                        )
                    continue
                if details['provider'] in handled_providers:
                    log.error(
                        'You can only have one entry per cloud provider. For '
                        'example, if you have a cloud provider configuration '
                        'section named, \'production\', you can only have a '
                        'single entry for EC2, Joyent, Openstack, and so '
                        'forth.'
                    )
                    raise salt.cloud.exceptions.SaltCloudConfigError(
                        'The cloud provider alias {0!r} has multiple entries '
                        'for the {1[provider]!r} driver.'.format(key, details)
                    )
                handled_providers.add(details['provider'])

        for entry in val:
            if 'provider' not in entry:
                entry['provider'] = '-only-extendable-'

            if key not in providers:
                providers[key] = {}

            provider = entry['provider']
            if provider in providers[key] and provider == '-only-extendable-':
                raise salt.cloud.exceptions.SaltCloudConfigError(
                    'There\'s multiple entries under {0!r} which do not set '
                    'a provider setting. This is most likely just a holder '
                    'for data to be extended from, however, there can be '
                    'only one entry which does not define it\'s \'provider\' '
                    'setting.'.format(key)
                )
            elif provider not in providers[key]:
                providers[key][provider] = entry

    # Is any provider extending data!?
    while True:
        keep_looping = False
        for provider_alias, entries in providers.copy().items():

            for driver, details in entries.iteritems():
                # Set a holder for the defined profiles
                providers[provider_alias][driver]['profiles'] = {}

                if 'extends' not in details:
                    continue

                extends = details.pop('extends')

                if ':' in extends:
                    alias, provider = extends.split(':')
                    if alias not in providers:
                        raise salt.cloud.exceptions.SaltCloudConfigError(
                            'The {0!r} cloud provider entry in {1!r} is '
                            'trying to extend data from {2!r} though {2!r} '
                            'is not defined in the salt cloud providers '
                            'loaded data.'.format(
                                details['provider'],
                                provider_alias,
                                alias
                            )
                        )

                    if provider not in providers.get(alias):
                        raise salt.cloud.exceptions.SaltCloudConfigError(
                            'The {0!r} cloud provider entry in {1!r} is '
                            'trying to extend data from \'{2}:{3}\' though '
                            '{3!r} is not defined in {1!r}'.format(
                                details['provider'],
                                provider_alias,
                                alias,
                                provider
                            )
                        )
                    details['extends'] = '{0}:{1}'.format(alias, provider)
                elif providers.get(extends) and len(providers[extends]) > 1:
                    raise salt.cloud.exceptions.SaltCloudConfigError(
                        'The {0!r} cloud provider entry in {1!r} is trying '
                        'to extend from {2!r} which has multiple entries '
                        'and no provider is being specified. Not '
                        'extending!'.format(
                            details['provider'], provider_alias, extends
                        )
                    )
                elif extends not in providers:
                    raise salt.cloud.exceptions.SaltCloudConfigError(
                        'The {0!r} cloud provider entry in {1!r} is trying '
                        'to extend data from {2!r} though {2!r} is not '
                        'defined in the salt cloud providers loaded '
                        'data.'.format(
                            details['provider'], provider_alias, extends
                        )
                    )
                else:
                    provider = providers.get(extends)
                    if driver in providers.get(extends):
                        details['extends'] = '{0}:{1}'.format(extends, driver)
                    elif '-only-extendable-' in providers.get(extends):
                        details['extends'] = '{0}:{1}'.format(
                            extends, '-only-extendable-'
                        )
                    else:
                        # We're still not aware of what we're trying to extend
                        # from. Let's try on next iteration
                        details['extends'] = extends
                        keep_looping = True
        if not keep_looping:
            break

    while True:
        # Merge provided extends
        keep_looping = False
        for alias, entries in providers.copy().items():
            for driver, details in entries.iteritems():

                if 'extends' not in details:
                    # Extends resolved or non existing, continue!
                    continue

                if 'extends' in details['extends']:
                    # Since there's a nested extends, resolve this one in the
                    # next iteration
                    keep_looping = True
                    continue

                # Let's get a reference to what we're supposed to extend
                extends = details.pop('extends')
                # Split the setting in (alias, driver)
                ext_alias, ext_driver = extends.split(':')
                # Grab a copy of what should be extended
                extended = providers.get(ext_alias).get(ext_driver).copy()
                # Merge the data to extend with the details
                extended.update(details)
                # Update the providers dictionary with the merged data
                providers[alias][driver] = extended

        if not keep_looping:
            break

    # Now clean up any providers entry that was just used to be a data tree to
    # extend from
    for provider_alias, entries in providers.copy().items():
        for driver, details in entries.copy().iteritems():
            if driver != '-only-extendable-':
                continue

            log.info(
                'There\'s at least one cloud driver details under the {0!r} '
                'cloud provider alias which does not have the required '
                '\'provider\' setting. Was probably just used as a holder '
                'for additional data. Removing it from the available '
                'providers listing'.format(
                    provider_alias
                )
            )
            providers[provider_alias].pop(driver)

        if not providers[provider_alias]:
            providers.pop(provider_alias)

    return providers


def get_cloud_config_value(name, vm_, opts, default=None, search_global=True):
    '''
    Search and return a setting in a known order:

        1. In the virtual machine's configuration
        2. In the virtual machine's profile configuration
        3. In the virtual machine's provider configuration
        4. In the salt cloud configuration if global searching is enabled
        5. Return the provided default
    '''

    # As a last resort, return the default
    value = default

    if search_global is True and opts.get(name, None) is not None:
        # The setting name exists in the cloud(global) configuration
        value = deepcopy(opts[name])

    if vm_ and name:
        # Let's get the value from the profile, if present
        if 'profile' in vm_ and vm_['profile'] is not None:
            if name in opts['profiles'][vm_['profile']]:
                if isinstance(value, dict):
                    value.update(opts['profiles'][vm_['profile']][name].copy())
                else:
                    value = deepcopy(opts['profiles'][vm_['profile']][name])

        # Let's get the value from the provider, if present
        if ':' in vm_['provider']:
            # The provider is defined as <provider-alias>:<provider-name>
            alias, driver = vm_['provider'].split(':')
            if alias in opts['providers'] and \
                    driver in opts['providers'][alias]:
                details = opts['providers'][alias][driver]
                if name in details:
                    if isinstance(value, dict):
                        value.update(details[name].copy())
                    else:
                        value = deepcopy(details[name])
        elif len(opts['providers'].get(vm_['provider'], ())) > 1:
            # The provider is NOT defined as <provider-alias>:<provider-name>
            # and there's more than one entry under the alias.
            # WARN the user!!!!
            log.error(
                'The {0!r} cloud provider definition has more than one '
                'entry. Your VM configuration should be specifying the '
                'provider as \'provider: {0}:<provider-engine>\'. Since '
                'it\'s not, we\'re returning the first definition which '
                'might not be what you intended.'.format(
                    vm_['provider']
                )
            )

        if vm_['provider'] in opts['providers']:
            # There's only one driver defined for this provider. This is safe.
            alias_defs = opts['providers'].get(vm_['provider'])
            provider_driver_defs = alias_defs[alias_defs.keys()[0]]
            if name in provider_driver_defs:
                # The setting name exists in the VM's provider configuration.
                # Return it!
                if isinstance(value, dict):
                    value.update(provider_driver_defs[name].copy())
                else:
                    value = deepcopy(provider_driver_defs[name])

    if name and vm_ and name in vm_:
        # The setting name exists in VM configuration.
        if isinstance(value, dict):
            value.update(vm_[name].copy())
        else:
            value = deepcopy(vm_[name])

    return value


def is_provider_configured(opts, provider, required_keys=()):
    '''
    Check and return the first matching and fully configured cloud provider
    configuration.
    '''
    if ':' in provider:
        alias, driver = provider.split(':')
        if alias not in opts['providers']:
            return False
        if driver not in opts['providers'][alias]:
            return False
        for key in required_keys:
            if opts['providers'][alias][driver].get(key, None) is None:
                # There's at least one require configuration key which is not
                # set.
                log.warn(
                    'The required {0!r} configuration setting is missing on '
                    'the {1!r} driver(under the {2!r} alias)'.format(
                        key, provider, alias
                    )
                )
                return False
        # If we reached this far, there's a properly configured provider,
        # return it!
        return opts['providers'][alias][driver]

    for alias, drivers in opts['providers'].iteritems():
        for driver, provider_details in drivers.iteritems():
            if driver != provider:
                continue

            # If we reached this far, we have a matching provider, let's see if
            # all required configuration keys are present and not None
            skip_provider = False
            for key in required_keys:
                if provider_details.get(key, None) is None:
                    # This provider does not include all necessary keys,
                    # continue to next one
                    log.warn(
                        'The required {0!r} configuration setting is missing '
                        'on the {1!r} driver(under the {2!r} alias)'.format(
                            key, provider, alias
                        )
                    )
                    skip_provider = True
                    break

            if skip_provider:
                continue

            # If we reached this far, the provider included all required keys
            return provider_details

    # If we reached this point, the provider is not configured.
    return False
# <---- Salt Cloud Configuration Functions -----------------------------------


def _cache_id(minion_id, cache_file):
    '''
    Helper function, writes minion id to a cache file.
    '''
    try:
        with salt.utils.fopen(cache_file, 'w') as idf:
            idf.write(minion_id)
    except (IOError, OSError) as exc:
        log.error('Could not cache minion ID: {0}'.format(exc))


def get_id(root_dir=None, minion_id=False, cache=True):
    '''
    Guess the id of the minion.

    - If CONFIG_DIR/minion_id exists, use the cached minion ID from that file
    - If socket.getfqdn() returns us something other than localhost, use it
    - Check /etc/hostname for a value other than localhost
    - Check /etc/hosts for something that isn't localhost that maps to 127.*
    - Look for a routeable / public IP
    - A private IP is better than a loopback IP
    - localhost may be better than killing the minion

    Any non-ip id will be cached for later use in ``CONFIG_DIR/minion_id``

    Returns two values: the detected ID, and a boolean value noting whether or
    not an IP address is being used for the ID.
    '''
    if root_dir is None:
        root_dir = salt.syspaths.ROOT_DIR

    config_dir = salt.syspaths.CONFIG_DIR
    if config_dir.startswith(salt.syspaths.ROOT_DIR):
        config_dir = config_dir.split(salt.syspaths.ROOT_DIR, 1)[-1]

    # Check for cached minion ID
    id_cache = os.path.join(root_dir,
                            config_dir.lstrip('\\'),
                            'minion_id')

    if cache:
        try:
            with salt.utils.fopen(id_cache) as idf:
                name = idf.read().strip()
            if name:
                log.info('Using cached minion ID: {0}'.format(name))
                return name, False
        except (IOError, OSError):
            pass

    log.debug('Guessing ID. The id can be explicitly in set {0}'
              .format(os.path.join(salt.syspaths.CONFIG_DIR, 'minion')))

    # Check socket.getfqdn()
    fqdn = socket.getfqdn()
    if fqdn != 'localhost':
        log.info('Found minion id from getfqdn(): {0}'.format(fqdn))
        if minion_id and cache:
            _cache_id(fqdn, id_cache)
        return fqdn, False

    # Check /etc/hostname
    try:
        with salt.utils.fopen('/etc/hostname') as hfl:
            name = hfl.read().strip()
        if re.search(r'\s', name):
            log.warning('Whitespace character detected in /etc/hostname. '
                        'This file should not contain any whitespace.')
        else:
            if name != 'localhost':
                if minion_id and cache:
                    _cache_id(name, id_cache)
                return name, False
    except (IOError, OSError):
        pass

    # Can /etc/hosts help us?
    try:
        with salt.utils.fopen('/etc/hosts') as hfl:
            for line in hfl:
                names = line.split()
                ip_ = names.pop(0)
                if ip_.startswith('127.'):
                    for name in names:
                        if name != 'localhost':
                            log.info('Found minion id in hosts file: {0}'
                                     .format(name))
                            if minion_id and cache:
                                _cache_id(name, id_cache)
                            return name, False
    except (IOError, OSError):
        pass

    # Can Windows 'hosts' file help?
    try:
        windir = os.getenv('WINDIR')
        with salt.utils.fopen(windir + r'\system32\drivers\etc\hosts') as hfl:
            for line in hfl:
                # skip commented or blank lines
                if line[0] == '#' or len(line) <= 1:
                    continue
                # process lines looking for '127.' in first column
                try:
                    entry = line.split()
                    if entry[0].startswith('127.'):
                        for name in entry[1:]:  # try each name in the row
                            if name != 'localhost':
                                log.info('Found minion id in hosts file: {0}'
                                         .format(name))
                                if minion_id and cache:
                                    _cache_id(name, id_cache)
                                return name, False
                except IndexError:
                    pass  # could not split line (malformed entry?)
    except (IOError, OSError):
        pass

    # What IP addresses do we have?
    ip_addresses = [salt.utils.network.IPv4Address(addr) for addr
                    in salt.utils.network.ip_addrs(include_loopback=True)
                    if not addr.startswith('127.')]

    for addr in ip_addresses:
        if not addr.is_private:
            log.info('Using public ip address for id: {0}'.format(addr))
            return str(addr), True

    if ip_addresses:
        addr = ip_addresses.pop(0)
        log.info('Using private ip address for id: {0}'.format(addr))
        return str(addr), True

    log.error('No id found, falling back to localhost')
    return 'localhost', False


def apply_minion_config(overrides=None,
                        defaults=None,
                        check_dns=None,
                        minion_id=False):
    '''
    Returns minion configurations dict.
    '''
    if check_dns is not None:
        # All use of the `check_dns` arg was removed in `598d715`. The keyword
        # argument was then removed in `9d893e4` and `**kwargs` was then added
        # in `5d60f77` in order not to break backwards compatibility.
        #
        # Showing a deprecation for 0.17.0 and 0.18.0 should be enough for any
        # api calls to be updated in order to stop it's use.
        salt.utils.warn_until(
            'Helium',
            'The functionality behind the \'check_dns\' keyword argument is '
            'no longer required, as such, it became unnecessary and is now '
            'deprecated. \'check_dns\' will be removed in Salt {version}.'
        )

    if defaults is None:
        defaults = DEFAULT_MINION_OPTS

    opts = defaults.copy()
    if overrides:
        opts.update(overrides)

    if len(opts['sock_dir']) > len(opts['cachedir']) + 10:
        opts['sock_dir'] = os.path.join(opts['cachedir'], '.salt-unix')

    # No ID provided. Will getfqdn save us?
    using_ip_for_id = False
    if opts['id'] is None:
        opts['id'], using_ip_for_id = get_id(
                opts['root_dir'],
                minion_id=minion_id,
                cache=opts.get('minion_id_caching', True))

    # it does not make sense to append a domain to an IP based id
    if not using_ip_for_id and 'append_domain' in opts:
        opts['id'] = _append_domain(opts)

    # Enabling open mode requires that the value be set to True, and
    # nothing else!
    opts['open_mode'] = opts['open_mode'] is True

    # set up the extension_modules location from the cachedir
    opts['extension_modules'] = (
        opts.get('extension_modules') or
        os.path.join(opts['cachedir'], 'extmods')
    )

    # Prepend root_dir to other paths
    prepend_root_dirs = [
        'pki_dir', 'cachedir', 'sock_dir', 'extension_modules', 'pidfile',
    ]

    # These can be set to syslog, so, not actual paths on the system
    for config_key in ('log_file', 'key_logfile'):
        if urlparse.urlparse(opts.get(config_key, '')).scheme == '':
            prepend_root_dirs.append(config_key)

    prepend_root_dir(opts, prepend_root_dirs)
    if '__mine_interval' not in opts.get('schedule', {}):
        if not 'schedule' in opts:
            opts['schedule'] = {}
        opts['schedule'].update({
            '__mine_interval':
            {
                'function': 'mine.update',
                'minutes': opts['mine_interval'],
                'jid_include': True,
                'maxrunning': 2
            }
        })
    return opts


def master_config(path, env_var='SALT_MASTER_CONFIG', defaults=None):
    '''
    Reads in the master configuration file and sets up default options
    '''
    if defaults is None:
        defaults = DEFAULT_MASTER_OPTS

    if not os.environ.get(env_var, None):
        # No valid setting was given using the configuration variable.
        # Lets see is SALT_CONFIG_DIR is of any use
        salt_config_dir = os.environ.get('SALT_CONFIG_DIR', None)
        if salt_config_dir:
            env_config_file_path = os.path.join(salt_config_dir, 'master')
            if salt_config_dir and os.path.isfile(env_config_file_path):
                # We can get a configuration file using SALT_CONFIG_DIR, let's
                # update the environment with this information
                os.environ[env_var] = env_config_file_path

    overrides = load_config(path, env_var, DEFAULT_MASTER_OPTS['conf_file'])
    default_include = overrides.get('default_include',
                                    defaults['default_include'])
    include = overrides.get('include', [])

    overrides.update(include_config(default_include, path, verbose=False))
    overrides.update(include_config(include, path, verbose=True))
    opts = apply_master_config(overrides, defaults)
    _validate_opts(opts)
    # If 'nodegroups:' is uncommented in the master config file, and there are
    # no nodegroups defined, opts['nodegroups'] will be None. Fix this by
    # reverting this value to the default, as if 'nodegroups:' was commented
    # out or not present.
    if opts.get('nodegroups') is None:
        opts['nodegroups'] = DEFAULT_MASTER_OPTS.get('nodegroups', {})
    return opts


def apply_master_config(overrides=None, defaults=None):
    '''
    Returns master configurations dict.
    '''
    if defaults is None:
        defaults = DEFAULT_MASTER_OPTS

    opts = defaults.copy()
    if overrides:
        opts.update(overrides)

    if len(opts['sock_dir']) > len(opts['cachedir']) + 10:
        opts['sock_dir'] = os.path.join(opts['cachedir'], '.salt-unix')

    opts['aes'] = salt.crypt.Crypticle.generate_key_string()

    opts['extension_modules'] = (
        opts.get('extension_modules') or
        os.path.join(opts['cachedir'], 'extmods')
    )
    opts['token_dir'] = os.path.join(opts['cachedir'], 'tokens')

    # Prepend root_dir to other paths
    prepend_root_dirs = [
        'pki_dir', 'cachedir', 'pidfile', 'sock_dir', 'extension_modules',
        'autosign_file', 'token_dir'
    ]

    # These can be set to syslog, so, not actual paths on the system
    for config_key in ('log_file', 'key_logfile'):
        log_setting = opts.get(config_key, '')
        if log_setting is None:
            continue

        if urlparse.urlparse(log_setting).scheme == '':
            prepend_root_dirs.append(config_key)

    prepend_root_dir(opts, prepend_root_dirs)

    # Enabling open mode requires that the value be set to True, and
    # nothing else!
    opts['open_mode'] = opts['open_mode'] is True
    opts['auto_accept'] = opts['auto_accept'] is True
    opts['file_roots'] = _validate_file_roots(opts)

    if opts['file_ignore_regex']:
        # If file_ignore_regex was given, make sure it's wrapped in a list.
        # Only keep valid regex entries for improved performance later on.
        if isinstance(opts['file_ignore_regex'], str):
            ignore_regex = [opts['file_ignore_regex']]
        elif isinstance(opts['file_ignore_regex'], list):
            ignore_regex = opts['file_ignore_regex']

        opts['file_ignore_regex'] = []
        for regex in ignore_regex:
            try:
                # Can't store compiled regex itself in opts (breaks
                # serialization)
                re.compile(regex)
                opts['file_ignore_regex'].append(regex)
            except Exception:
                log.warning(
                    'Unable to parse file_ignore_regex. Skipping: {0}'.format(
                        regex
                    )
                )

    if opts['file_ignore_glob']:
        # If file_ignore_glob was given, make sure it's wrapped in a list.
        if isinstance(opts['file_ignore_glob'], str):
            opts['file_ignore_glob'] = [opts['file_ignore_glob']]

    # Let's make sure `worker_threads` does not drop bellow 3 which has proven
    # to make `salt.modules.publish` not work under the test-suite.
    if opts['worker_threads'] < 3 and opts.get('peer', None):
        log.warning(
            'The \'worker_threads\' setting on {0!r} cannot be lower than 3. '
            'Resetting it to the default value of 3.'.format(
                opts['conf_file']
            )
        )
        opts['worker_threads'] = 3
    return opts


def client_config(path, env_var='SALT_CLIENT_CONFIG', defaults=None):
    '''
    Load in the configuration data needed for the LocalClient. This function
    searches for client specific configurations and adds them to the data from
    the master configuration.
    '''
    if defaults is None:
        defaults = DEFAULT_MASTER_OPTS

    # Get the token file path from the provided defaults. If not found, specify
    # our own, sane, default
    opts = {
        'token_file': defaults.get(
            'token_file',
            os.path.expanduser('~/.salt_token')
        )
    }
    # Update options with the master configuration, either from the provided
    # path, salt's defaults or provided defaults
    opts.update(
        master_config(path, defaults=defaults)
    )
    # Update with the users salt dot file or with the environment variable
    opts.update(
        load_config(
            os.path.expanduser('~/.salt'),
            env_var,
            os.path.expanduser('~/.salt')
        )
    )
    # Make sure we have a proper and absolute path to the token file
    if 'token_file' in opts:
        opts['token_file'] = os.path.abspath(
            os.path.expanduser(
                opts['token_file']
            )
        )
    # If the token file exists, read and store the contained token
    if os.path.isfile(opts['token_file']):
        with salt.utils.fopen(opts['token_file']) as fp_:
            opts['token'] = fp_.read().strip()
    # Return the client options
    _validate_opts(opts)
    return opts<|MERGE_RESOLUTION|>--- conflicted
+++ resolved
@@ -177,11 +177,7 @@
     'jinja_trim_blocks': bool,
     'minion_id_caching': bool,
     'sign_pub_messages': bool,
-<<<<<<< HEAD
-    'transport_type': str,
-=======
     'keysize': int
->>>>>>> 3bc2eef4
 }
 
 # default configurations
@@ -273,11 +269,7 @@
     'modules_max_memory': -1,
     'grains_refresh_every': 0,
     'minion_id_caching': True,
-<<<<<<< HEAD
-    'transport_type': 'zeromq',
-=======
     'keysize': 4096
->>>>>>> 3bc2eef4
 }
 
 DEFAULT_MASTER_OPTS = {
@@ -385,11 +377,7 @@
     'jinja_lstrip_blocks': False,
     'jinja_trim_blocks': False,
     'sign_pub_messages': False,
-<<<<<<< HEAD
-    'transport_type': 'zeromq',
-=======
     'keysize': 4096
->>>>>>> 3bc2eef4
 }
 
 # ----- Salt Cloud Configuration Defaults ----------------------------------->
