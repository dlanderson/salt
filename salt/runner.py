--- conflicted
+++ resolved
@@ -46,17 +46,10 @@
             data['success'] = True
         except Exception as exc:
             data['ret'] = 'Exception occured in runner {0}: {1}'.format(
-<<<<<<< HEAD
                             fun,
                             exc,
                             )
-        
-=======
-                    fun,
-                    exc,
-                    )
 
->>>>>>> 7ff16157
         event.fire_event(data, tagify('ret', base=tag))
 
     def _verify_fun(self, fun):
