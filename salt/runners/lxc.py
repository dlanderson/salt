# -*- coding: utf-8 -*-
'''
Control Linux Containers via Salt

:depends: lxc execution module
'''

# Import python libs
from __future__ import absolute_import, print_function
import time
import os
import copy
import logging

# Import Salt libs
import salt.client
import salt.utils
import salt.utils.virt
import salt.utils.cloud
import salt.key
from salt.utils.odict import OrderedDict as _OrderedDict

# Import 3rd-party lib
import salt.ext.six as six

log = logging.getLogger(__name__)

# Don't shadow built-in's.
__func_alias__ = {
    'list_': 'list'
}


def _do(name, fun):
    '''
    Invoke a function in the lxc module with no args
    '''
    host = find_guest(name, quiet=True)
    if not host:
        return False

    client = salt.client.get_local_client(__opts__['conf_file'])
    cmd_ret = client.cmd_iter(
            host,
            'lxc.{0}'.format(fun),
            [name],
            timeout=60)
    data = next(cmd_ret)
    data = data.get(host, {}).get('ret', None)
    if data:
        data = {host: data}
    return data


def _do_names(names, fun):
    '''
    Invoke a function in the lxc module with no args
    '''
    ret = {}
    hosts = find_guests(names)
    if not hosts:
        return False

    client = salt.client.get_local_client(__opts__['conf_file'])
    cmds = []
    for id_, sub_names in hosts.items():
        for name in sub_names:
            cmds.append(client.cmd_iter(
                    id_,
                    'lxc.{0}'.format(fun),
                    [name],
                    timeout=60))
    for cmd in cmds:
        data = next(cmd)
        data = data.get(id_, {}).get('ret', None)
        if data:
            ret.update({id_: data})
    return ret


def find_guest(name, quiet=False):
    '''
    Returns the host for a container.

    .. code-block:: bash

        salt-run lxc.find_guest name
    '''
    if quiet:
        log.warn('\'quiet\' argument is being deprecated. Please migrate to --quiet')
    for data in _list_iter():
        host, l = data.items()[0]
        for x in 'running', 'frozen', 'stopped':
            if name in l[x]:
                if not quiet:
                    __jid_event__.fire_event({'data': host, 'outputter': 'lxc_find_host'}, 'progress')
                return host
    return None


def find_guests(names):
    '''
    Return a dict of hosts and named guests
    '''
    ret = {}
    names = names.split(',')
    for data in _list_iter():
        host, stat = data.items()[0]
        for state in stat:
            for name in stat[state]:
                if name in names:
                    if host in ret:
                        ret[host].append(name)
                    else:
                        ret[host] = [name]
    return ret


def init(names, host=None, saltcloud_mode=False, quiet=False, **kwargs):
    '''
    Initialize a new container


    .. code-block:: bash

        salt-run lxc.init name host=minion_id [cpuset=cgroups_cpuset] \\
                [cpushare=cgroups_cpushare] [memory=cgroups_memory] \\
                [template=lxc_template_name] [clone=original name] \\
                [profile=lxc_profile] [network_proflile=network_profile] \\
                [nic=network_profile] [nic_opts=nic_opts] \\
                [start=(true|false)] [seed=(true|false)] \\
                [install=(true|false)] [config=minion_config] \\
                [snapshot=(true|false)]

    names
        Name of the containers, supports a single name or a comma delimited
        list of names.

    host
        Minion on which to initialize the container **(required)**

    saltcloud_mode
        init the container with the saltcloud opts format instead
        See lxc.init_interface module documentation

    cpuset
        cgroups cpuset.

    cpushare
        cgroups cpu shares.

    memory
        cgroups memory limit, in MB

        .. versionchanged:: 2015.2.0
            If no value is passed, no limit is set. In earlier Salt versions,
            not passing this value causes a 1024MB memory limit to be set, and
            it was necessary to pass ``memory=0`` to set no limit.

    template
        Name of LXC template on which to base this container

    clone
        Clone this container from an existing container

    profile
        A LXC profile (defined in config or pillar).

    network_profile
        Network profile to use for the container

        .. versionadded:: 2015.2.0

    nic
        .. deprecated:: 2015.2.0
            Use ``network_profile`` instead

    nic_opts
        Extra options for network interfaces. E.g.:

        ``{"eth0": {"mac": "aa:bb:cc:dd:ee:ff", "ipv4": "10.1.1.1", "ipv6": "2001:db8::ff00:42:8329"}}``

    start
        Start the newly created container.

    seed
        Seed the container with the minion config and autosign its key.
        Default: true

    install
        If salt-minion is not already installed, install it. Default: true

    config
        Optional config parameters. By default, the id is set to
        the name of the container.
    '''
    if quiet:
        log.warn('\'quiet\' argument is being deprecated. Please migrate to --quiet')
    ret = {'comment': '', 'result': True}
    if host is None:
        # TODO: Support selection of host based on available memory/cpu/etc.
        ret['comment'] = 'A host must be provided'
        ret['result'] = False
        return ret
    if isinstance(names, six.string_types):
        names = names.split(',')
    if not isinstance(names, list):
        ret['comment'] = 'Container names are not formed as a list'
        ret['result'] = False
        return ret
    log.info('Searching for LXC Hosts')
    data = __salt__['lxc.list'](host, quiet=True)
    for host, containers in data.items():
        for name in names:
            if name in sum(containers.values(), []):
                log.info('Container \'{0}\' already exists'
                         ' on host \'{1}\','
                         ' init can be a NO-OP'.format(
                             name, host))
    if host not in data:
        ret['comment'] = 'Host \'{0}\' was not found'.format(host)
        ret['result'] = False
        return ret

    client = salt.client.get_local_client(__opts__['conf_file'])

    kw = dict((k, v) for k, v in kwargs.items() if not k.startswith('__'))
    pub_key = kw.get('pub_key', None)
    priv_key = kw.get('priv_key', None)
    explicit_auth = pub_key and priv_key
    approve_key = kw.get('approve_key', True)
    seeds = {}
    if approve_key and not explicit_auth:
        skey = salt.key.Key(__opts__)
        all_minions = skey.all_keys().get('minions', [])
        for name in names:
            seed = kwargs.get('seed', True)
            if name in all_minions:
                try:
                    if client.cmd(name, 'test.ping', timeout=20).get(name, None):
                        seed = False
                except (TypeError, KeyError):
                    pass
            seeds[name] = seed
            kv = salt.utils.virt.VirtKey(host, name, __opts__)
            if kv.authorize():
                log.info('Container key will be preauthorized')
            else:
                ret['comment'] = 'Container key preauthorization failed'
                ret['result'] = False
                return ret

    log.info('Creating container(s) \'{0}\''
             ' on host \'{1}\''.format(names, host))

    cmds = []
    for name in names:
        args = [name]
        kw = kwargs
        if saltcloud_mode:
            kw = copy.deepcopy(kw)
            kw['name'] = name
            kw = client.cmd(
                host, 'lxc.cloud_init_interface', args + [kw],
                expr_form='list', timeout=600).get(host, {})
        name = kw.pop('name', name)
<<<<<<< HEAD
        # be sure not to seed an already seeded host
        kw['seed'] = seeds[name]
=======
        # be sure not to seed an alrady seeded host
        kw['seed'] = seeds.get(name, True)
>>>>>>> 5487367b
        if not kw['seed']:
            kw.pop('seed_cmd', '')
        cmds.append(
            (host,
             name,
             client.cmd_iter(host, 'lxc.init', args, kwarg=kw, timeout=600)))
    done = ret.setdefault('done', [])
    errors = ret.setdefault('errors', _OrderedDict())

    for ix, acmd in enumerate(cmds):
        hst, container_name, cmd = acmd
        containers = ret.setdefault(hst, [])
        herrs = errors.setdefault(hst, _OrderedDict())
        serrs = herrs.setdefault(container_name, [])
        sub_ret = next(cmd)
        error = None
        if isinstance(sub_ret, dict) and host in sub_ret:
            j_ret = sub_ret[hst]
            container = j_ret.get('ret', {})
            if container and isinstance(container, dict):
                if not container.get('result', False):
                    error = container
            else:
                error = 'Invalid return for {0}: {1} {2}'.format(
                    container_name, container, sub_ret)
        else:
            error = sub_ret
            if not error:
                error = 'unknown error (no return)'
        if error:
            ret['result'] = False
            serrs.append(error)
        else:
            container['container_name'] = name
            containers.append(container)
            done.append(container)

    # marking ping status as True only and only if we have at
    # least provisioned one container
    ret['ping_status'] = bool(len(done))

    # for all provisioned containers, last job is to verify
    # - the key status
    # - we can reach them
    for container in done:
        # explicitly check and update
        # the minion key/pair stored on the master
        container_name = container['container_name']
        key = os.path.join(__opts__['pki_dir'], 'minions', container_name)
        if explicit_auth:
            fcontent = ''
            if os.path.exists(key):
                with salt.utils.fopen(key) as fic:
                    fcontent = fic.read().strip()
            if pub_key.strip() != fcontent:
                with salt.utils.fopen(key, 'w') as fic:
                    fic.write(pub_key)
                    fic.flush()
        mid = j_ret.get('mid', None)
        if not mid:
            continue

        def testping(**kw):
            mid_ = kw['mid']
            ping = client.cmd(mid_, 'test.ping', timeout=20)
            time.sleep(1)
            if ping:
                return 'OK'
            raise Exception('Unresponsive {0}'.format(mid_))
        ping = salt.utils.cloud.wait_for_fun(testping, timeout=21, mid=mid)
        if ping != 'OK':
            ret['ping_status'] = False
            ret['result'] = False

    # if no lxc detected as touched (either inited or verified)
    # we result to False
    if not done:
        ret['result'] = False
    if not quiet:
        __jid_event__.fire_event({'message': ret}, 'progress')
    return ret


def cloud_init(names, host=None, quiet=False, **kwargs):
    '''
    Wrapper for using lxc.init in saltcloud compatibility mode

    names
        Name of the containers, supports a single name or a comma delimited
        list of names.

    host
        Minion to start the container on. Required.

    saltcloud_mode
        init the container with the saltcloud opts format instead
    '''
    if quiet:
        log.warn('\'quiet\' argument is being deprecated. Please migrate to --quiet')
    return __salt__['lxc.init'](names=names, host=host,
                                saltcloud_mode=True, quiet=quiet, **kwargs)


def _list_iter(host=None):
    '''
    Return a generator iterating over hosts
    '''
    tgt = host or '*'
    client = salt.client.get_local_client(__opts__['conf_file'])
    for container_info in client.cmd_iter(tgt, 'lxc.list'):
        if not container_info:
            continue
        if not isinstance(container_info, dict):
            continue
        chunk = {}
        id_ = next(six.iterkeys(container_info))
        if host and host != id_:
            continue
        if not isinstance(container_info[id_], dict):
            continue
        if 'ret' not in container_info[id_]:
            continue
        if not isinstance(container_info[id_]['ret'], dict):
            continue
        chunk[id_] = container_info[id_]['ret']
        yield chunk


def list_(host=None, quiet=False):
    '''
    List defined containers (running, stopped, and frozen) for the named
    (or all) host(s).

    .. code-block:: bash

        salt-run lxc.list [host=minion_id]
    '''
    it = _list_iter(host)
    ret = {}
    for chunk in it:
        ret.update(chunk)
        if not quiet:
            __jid_event__.fire_event({'data': chunk, 'outputter': 'lxc_list'}, 'progress')
    return ret


def purge(name, delete_key=True, quiet=False):
    '''
    Purge the named container and delete its minion key if present.
    WARNING: Destroys all data associated with the container.

    .. code-block:: bash

        salt-run lxc.purge name
    '''
    data = _do_names(name, 'destroy')
    if data is False:
        return data

    if delete_key:
        skey = salt.key.Key(__opts__)
        skey.delete_key(name)

    if data is None:
        return

    if not quiet:
        __jid_event__.fire_event({'data': data, 'outputter': 'lxc_purge'}, 'progress')
    return data


def start(name, quiet=False):
    '''
    Start the named container.

    .. code-block:: bash

        salt-run lxc.start name
    '''
    data = _do_names(name, 'start')
    if data and not quiet:
        __jid_event__.fire_event({'data': data, 'outputter': 'lxc_start'}, 'progress')
    return data


def stop(name, quiet=False):
    '''
    Stop the named container.

    .. code-block:: bash

        salt-run lxc.stop name
    '''
    data = _do_names(name, 'stop')
    if data and not quiet:
        __jid_event__.fire_event({'data': data, 'outputter': 'lxc_force_off'}, 'progress')
    return data


def freeze(name, quiet=False):
    '''
    Freeze the named container

    .. code-block:: bash

        salt-run lxc.freeze name
    '''
    data = _do_names(name, 'freeze')
    if data and not quiet:
        __jid_event__.fire_event({'data': data, 'outputter': 'lxc_pause'}, 'progress')
    return data


def unfreeze(name, quiet=False):
    '''
    Unfreeze the named container

    .. code-block:: bash

        salt-run lxc.unfreeze name
    '''
    data = _do_names(name, 'unfreeze')
    if data and not quiet:
        __jid_event__.fire_event({'data': data, 'outputter': 'lxc_resume'}, 'progress')
    return data


def info(name, quiet=False):
    '''
    Returns information about a container.

    .. code-block:: bash

        salt-run lxc.info name
    '''
    data = _do_names(name, 'info')
    if data and not quiet:
        __jid_event__.fire_event({'data': data, 'outputter': 'lxc_info'}, 'progress')
    return data<|MERGE_RESOLUTION|>--- conflicted
+++ resolved
@@ -264,13 +264,8 @@
                 host, 'lxc.cloud_init_interface', args + [kw],
                 expr_form='list', timeout=600).get(host, {})
         name = kw.pop('name', name)
-<<<<<<< HEAD
         # be sure not to seed an already seeded host
-        kw['seed'] = seeds[name]
-=======
-        # be sure not to seed an alrady seeded host
         kw['seed'] = seeds.get(name, True)
->>>>>>> 5487367b
         if not kw['seed']:
             kw.pop('seed_cmd', '')
         cmds.append(
